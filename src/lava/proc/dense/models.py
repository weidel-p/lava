--- conflicted
+++ resolved
@@ -116,12 +116,8 @@
 @implements(proc=LearningDense, protocol=LoihiProtocol)
 @requires(CPU)
 @tag("floating_pt")
-<<<<<<< HEAD
-class PyLearningDenseModelFloat(PlasticConnectionModelFloat, AbstractPyDenseModelFloat):
-=======
 class PyLearningDenseModelFloat(
-        LearningConnectionModelFloat, PyDenseModelFloat):
->>>>>>> e52fca5b
+        LearningConnectionModelFloat, AbstractPyDenseModelFloat):
     """Implementation of Conn Process with Dense synaptic connections in
     floating point precision. This short and simple ProcessModel can be used
     for quick algorithmic prototyping, without engaging with the nuances of a
@@ -150,11 +146,7 @@
 @requires(CPU)
 @tag("bit_approximate_loihi", "fixed_pt")
 class PyLearningDenseModelBitApproximate(
-<<<<<<< HEAD
-        PlasticConnectionModelBitApproximate, AbstractPyDenseModelBitAcc):
-=======
-        LearningConnectionModelBitApproximate, PyDenseModelBitAcc):
->>>>>>> e52fca5b
+        LearningConnectionModelBitApproximate, AbstractPyDenseModelBitAcc):
     """Implementation of Conn Process with Dense synaptic connections that is
     bit-accurate with Loihi's hardware implementation of Dense, which means,
     it mimics Loihi behaviour bit-by-bit.

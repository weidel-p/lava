# Copyright (C) 2021-22 Intel Corporation
# SPDX-License-Identifier: BSD-3-Clause
# See: https://spdx.org/licenses/

from abc import ABC, abstractmethod
import numpy as np
import typing

from lava.magma.core.learning.learning_rule import LoihiLearningRule
from lava.magma.core.model.py.model import PyLoihiProcessModel
from lava.magma.core.model.py.ports import PyInPort
from lava.magma.core.model.py.type import LavaPyType

from lava.magma.core.learning.constants import *
from lava.magma.core.learning.random import TraceRandom, ConnVarRandom
from lava.magma.core.learning.product_series import ProductSeries
from lava.magma.core.learning.learning_rule_applier import (
    AbstractLearningRuleApplier,
    LearningRuleApplierFloat,
    LearningRuleApplierBitApprox,
)
import lava.magma.core.learning.string_symbols as str_symbols
from lava.utils.weightutils import SignMode, clip_weights
from lava.magma.core.learning.utils import stochastic_round

NUM_DEPENDENCIES = len(str_symbols.DEPENDENCIES)
NUM_X_TRACES = len(str_symbols.PRE_TRACES)
NUM_Y_TRACES = len(str_symbols.POST_TRACES)


class PlasticConnection:

    # Learning Ports
    s_in_bap = None
    s_in_y2 = None
    s_in_y3 = None

    # Learning Vars
    x0 = None
    tx = None
    x1 = None
    x2 = None

    y0 = None
    ty = None
    y1 = None
    y2 = None
    y3 = None

    tag_2 = None
    tag_1 = None

    def __init__(self, proc_params: dict) -> None:
        super().__init__(proc_params)

        # If there is a plasticity rule attached to the corresponding process,
        # add all necessary ports get access to all learning params
        self._learning_rule: LoihiLearningRule = proc_params["learning_rule"]
        self._shape: typing.Tuple[int, ...] = proc_params["shape"]
<<<<<<< HEAD
        # TODO move that somewhere else, if that's really needed! self._graded_input: typing.Optional[bool] = proc_params["graded_input"]
=======
>>>>>>> fcba198b

        self.sign_mode = proc_params.get("sign_mode", SignMode.MIXED)

        if self._learning_rule is not None:
            # store shapes that useful throughout the lifetime of this PM
            self._store_shapes()
            # store impulses and taus in ndarrays with the right shapes
            self._store_impulses_and_taus()

            # store active traces per dependency from learning_rule in ndarrays
            # with the right shapes
            self._build_active_traces_per_dependency()
            # store active traces from learning_rule in ndarrays
            # with the right shapes
            self._build_active_traces()
            # generate LearningRuleApplierBitApprox from ProductSeries
            self._build_learning_rule_appliers()

            # initialize TraceRandoms and ConnVarRandom
            self._init_randoms()

    def _store_shapes(self) -> None:
        """Build and store several shapes that are needed in several
        computation stages of this ProcessModel."""
        num_pre_neurons = self._shape[1]
        num_post_neurons = self._shape[0]

        # Shape: (2, num_pre_neurons)
        self._shape_x_traces = (NUM_X_TRACES, num_pre_neurons)
        # Shape: (3, 2, num_post_neurons, num_pre_neurons)
        self._shape_x_traces_per_dep_broad = (
            NUM_DEPENDENCIES,
            NUM_X_TRACES,
            num_post_neurons,
            num_pre_neurons,
        )

        # Shape: (3, num_post_neurons)
        self._shape_y_traces = (NUM_Y_TRACES, num_post_neurons)
        # Shape: (3, 3, num_post_neurons, num_pre_neurons)
        self._shape_y_traces_per_dep_broad = (
            NUM_DEPENDENCIES,
            NUM_Y_TRACES,
            num_post_neurons,
            num_pre_neurons,
        )

        # Shape: (3, 5, num_post_neurons, num_pre_neurons)
        self._shape_traces_per_dep_broad = (
            NUM_DEPENDENCIES,
            NUM_X_TRACES + NUM_Y_TRACES,
            num_post_neurons,
            num_pre_neurons,
        )

    @abstractmethod
    def _store_impulses_and_taus(self):
        pass

    def _build_active_traces_per_dependency(self) -> None:
        """Build and store boolean numpy arrays specifying which x and y
        traces are active, per dependency.

        First dimension:
        index 0 -> x0 dependency
        index 1 -> y0 dependency
        index 2 -> u dependency

        Second dimension (for x_traces):
        index 0 -> x1 trace
        index 1 -> x2 trace

        Second dimension (for y_traces):
        index 0 -> y1 trace
        index 1 -> y2 trace
        index 2 -> y3 trace
        """
        # Shape : (3, 5)
        active_traces_per_dependency = np.zeros(
            (
                len(str_symbols.DEPENDENCIES),
                len(str_symbols.PRE_TRACES) + len(str_symbols.POST_TRACES),
            ),
            dtype=bool,
        )
        for (
            dependency,
            traces,
        ) in self._learning_rule.active_traces_per_dependency.items():
            if dependency == str_symbols.X0:
                dependency_idx = 0
            elif dependency == str_symbols.Y0:
                dependency_idx = 1
            elif dependency == str_symbols.U:
                dependency_idx = 2
            else:
                raise ValueError("Unknown Dependency in ProcessModel.")

            for trace in traces:
                if trace == str_symbols.X1:
                    trace_idx = 0
                elif trace == str_symbols.X2:
                    trace_idx = 1
                elif trace == str_symbols.Y1:
                    trace_idx = 2
                elif trace == str_symbols.Y2:
                    trace_idx = 3
                elif trace == str_symbols.Y3:
                    trace_idx = 4
                else:
                    raise ValueError("Unknown Trace in ProcessModel")

                active_traces_per_dependency[dependency_idx, trace_idx] = True

        # Shape : (3, 2)
        self._active_x_traces_per_dependency = active_traces_per_dependency[
            :, :2
        ]

        # Shape : (3, 3)
        self._active_y_traces_per_dependency = active_traces_per_dependency[
            :, 2:
        ]

    def _build_active_traces(self) -> None:
        """Build and store boolean numpy arrays specifying which x and y
        traces are active."""
        # Shape : (2, )
        self._active_x_traces = self._active_x_traces_per_dependency[0] | \
                                self._active_x_traces_per_dependency[1] | \
                                self._active_x_traces_per_dependency[2]

        # Shape : (3, )
        self._active_y_traces = self._active_y_traces_per_dependency[0] | \
                                self._active_y_traces_per_dependency[1] | \
                                self._active_y_traces_per_dependency[2]

    def _build_learning_rule_appliers(self) -> None:
        """Build and store LearningRuleApplier for each active learning
        rule in a dict mapped by the learning rule's target."""
        self._learning_rule_appliers = {
            str_symbols.SYNAPTIC_VARIABLE_VAR_MAPPING[
                target[1:]
            ]: self._create_learning_rule_applier(ps)
            for target, ps in self._learning_rule.active_product_series.items()
        }

    @abstractmethod
    def _create_learning_rule_applier(
        self, product_series: ProductSeries
    ) -> AbstractLearningRuleApplier:
        pass

    @abstractmethod
    def _init_randoms(self):
        pass

    @property
    def _x_traces(self) -> np.ndarray:
        """Get x traces.

        Returns
        ----------
        x_traces : np.ndarray
            X traces (shape: (2, num_pre_neurons)).
        """
        return np.concatenate(
            (self.x1[np.newaxis, :], self.x2[np.newaxis, :]), axis=0
        )

    def _set_x_traces(self, x_traces: np.ndarray) -> None:
        """Set x traces.

        Parameters
        ----------
        x_traces : np.ndarray
            X traces.
        """
        self.x1 = x_traces[0]
        self.x2 = x_traces[1]

    @property
    def _y_traces(self) -> np.ndarray:
        """Get y traces.

        Returns
        ----------
        y_traces : np.ndarray
            Y traces (shape: (3, num_post_neurons)).
        """
        return np.concatenate(
            (
                self.y1[np.newaxis, :],
                self.y2[np.newaxis, :],
                self.y3[np.newaxis, :],
            ),
            axis=0,
        )

    def _set_y_traces(self, y_traces: np.ndarray) -> None:
        """Set y traces.

        Parameters
        ----------
        y_traces : np.ndarray
            Y traces.
        """
        self.y1 = y_traces[0]
        self.y2 = y_traces[1]
        self.y3 = y_traces[2]

    def _within_epoch_time_step(self) -> int:
        """Compute index of current time step within the epoch.

        Result ranges from 1 to t_epoch.

        Returns
        ----------
        within_epoch_ts : int
            Within-epoch time step.
        """
        within_epoch_ts = self.time_step % self._learning_rule.t_epoch

        if within_epoch_ts == 0:
            within_epoch_ts = self._learning_rule.t_epoch

        return within_epoch_ts

    def lrn_guard(self) -> bool:
        return self.time_step % self._learning_rule.t_epoch == 0

    def run_lrn(self) -> None:
        self._update_synaptic_variable_random()
        self._apply_learning_rules()
        self._update_traces()
        self._reset_dependencies_and_spike_times()

    #def run_spk(self) -> None:
    #    s_in_bap = self.s_in_bap.recv().astype(bool)

    #    if self._learning_rule is not None:
    #        self._record_post_spike_times(s_in_bap)
    #        self._update_trace_randoms()

    @abstractmethod
    def _record_post_spike_times(self, s_in_bap: np.ndarray) -> None:
        pass

    @abstractmethod
    def _update_trace_randoms(self) -> None:
        pass

    @abstractmethod
    def _update_synaptic_variable_random(self) -> None:
        pass

    @abstractmethod
    def _apply_learning_rules(self) -> None:
        pass

    @abstractmethod
    def _update_traces(self) -> None:
        pass

    def _reset_dependencies_and_spike_times(self) -> None:
        """Reset all dependencies and within-epoch spike times."""
        self.x0 = np.zeros_like(self.x0)
        self.y0 = np.zeros_like(self.y0)

        self.tx = np.zeros_like(self.tx)
        self.ty = np.zeros_like(self.ty)


class PlasticConnectionModelBitApproximate(PlasticConnection):
    """Fixed-point, bit-approximate implementation of the Connection base
    class.

    This class implements the learning simulation with integer and fixed
    point arithmetic but does not implement the exact behavior of Loihi.
    Nevertheless, the results are comparable to those by Loihi.

    To summarize the behavior:

    Spiking phase:
    run_spk:

        (1) (Dense) Send activations from past time step to post-synaptic
        neuron Process.
        (2) (Dense) Compute activations to be sent on next time step.
        (3) (Dense) Receive spikes from pre-synaptic neuron Process.
        (4) (Dense) Record within-epoch pre-synaptic spiking time.
        Update pre-synaptic traces if more than one spike during the epoch.
        (5) Receive spikes from post-synaptic neuron Process.
        (6) Record within-epoch pre-synaptic spiking time.
        Update pre-synaptic traces if more than one spike during the epoch.
        (7) Advance trace random generators.

    Learning phase:
    run_lrn:

        (1) Advance synaptic variable random generators.
        (2) Compute updates for each active synaptic variable,
        according to associated learning rule,
        based on the state of Vars representing dependencies and factors.
        (3) Update traces based on within-epoch spiking times and trace
        configuration parameters (impulse, decay).
        (4) Reset within-epoch spiking times and dependency Vars

    Note: The synaptic variable tag_2 currently DOES NOT induce synaptic
    delay in this connections Process. It can be adapted according to its
    learning rule (learned), but it will not affect synaptic activity.

    Parameters
    ----------
    proc_params: dict
        Parameters from the ProcessModel
    """

    # Learning Ports
    s_in_bap: PyInPort = LavaPyType(PyInPort.VEC_DENSE, bool, precision=1)
    s_in_y2: PyInPort = LavaPyType(PyInPort.VEC_DENSE, np.int32, precision=7)
    s_in_y3: PyInPort = LavaPyType(PyInPort.VEC_DENSE, np.int32, precision=7)

    # Learning Vars
    x0: np.ndarray = LavaPyType(np.ndarray, bool)
    tx: np.ndarray = LavaPyType(np.ndarray, int, precision=6)
    x1: np.ndarray = LavaPyType(np.ndarray, int, precision=7)
    x2: np.ndarray = LavaPyType(np.ndarray, int, precision=7)

    y0: np.ndarray = LavaPyType(np.ndarray, bool)
    ty: np.ndarray = LavaPyType(np.ndarray, int, precision=6)
    y1: np.ndarray = LavaPyType(np.ndarray, int, precision=7)
    y2: np.ndarray = LavaPyType(np.ndarray, int, precision=7)
    y3: np.ndarray = LavaPyType(np.ndarray, int, precision=7)

    tag_2: np.ndarray = LavaPyType(np.ndarray, int, precision=6)
    tag_1: np.ndarray = LavaPyType(np.ndarray, int, precision=8)

    # def __init__(self, proc_params: dict) -> None:
    #
    #     # Flag to determine whether weights have already been scaled.
    #     self.weights_set = False
    #
    #     super().__init__(proc_params)

    def _store_impulses_and_taus(self) -> None:
        """Build and store integer ndarrays representing x and y
        impulses and taus."""
        x_impulses = np.array(
            [self._learning_rule.x1_impulse, self._learning_rule.x2_impulse]
        )
        self._x_impulses_int, self._x_impulses_frac = self._decompose_impulses(
            x_impulses
        )
        self._x_taus = np.array(
            [self._learning_rule.x1_tau, self._learning_rule.x2_tau]
        )

        y_impulses = np.array(
            [
                self._learning_rule.y1_impulse,
                self._learning_rule.y2_impulse,
                self._learning_rule.y3_impulse,
            ]
        )
        self._y_impulses_int, self._y_impulses_frac = self._decompose_impulses(
            y_impulses
        )
        self._y_taus = np.array(
            [
                self._learning_rule.y1_tau,
                self._learning_rule.y2_tau,
                self._learning_rule.y3_tau,
            ]
        )

    @staticmethod
    def _decompose_impulses(
        impulses: np.ndarray,
    ) -> typing.Tuple[np.ndarray, np.ndarray]:
        """Decompose float impulse values into integer and fractional parts.

        Parameters
        ----------
        impulses : ndarray
            Impulse values.

        Returns
        ----------
        impulses_int : int
            Impulse integer values.
        impulses_frac : int
            Impulse fractional values.
        """
        impulses_int = np.floor(impulses)
        impulses_frac = np.round(
            (impulses - impulses_int) * 2**W_TRACE_FRACTIONAL_PART
        )

        return impulses_int.astype(int), impulses_frac.astype(int)

    def _create_learning_rule_applier(
        self, product_series: ProductSeries
    ) -> AbstractLearningRuleApplier:
        return LearningRuleApplierBitApprox(product_series)

    def _init_randoms(self) -> None:
        """Initialize trace and synaptic variable random generators."""
        self._x_random = TraceRandom(
            seed_trace_decay=self._learning_rule.rng_seed,
            seed_impulse_addition=self._learning_rule.rng_seed + 1,
        )

        self._y_random = TraceRandom(
            seed_trace_decay=self._learning_rule.rng_seed + 2,
            seed_impulse_addition=self._learning_rule.rng_seed + 3,
        )

        self._conn_var_random = ConnVarRandom()

    def _record_pre_spike_times(self, s_in: np.ndarray) -> None:
        """Record within-epoch spiking times of pre- and post-synaptic neurons.

        If more a single pre- or post-synaptic neuron spikes more than once,
        the corresponding trace is updated by its trace impulse value.

        Parameters
        ----------
        s_in : ndarray
            Pre-synaptic spikes.
        """
        self.x0[s_in] = True
        multi_spike_x = self.tx > 0 & s_in

        x_traces = self._x_traces
        x_traces[:, multi_spike_x] = self._add_impulse(
            x_traces[:, multi_spike_x],
            self._x_random.random_impulse_addition,
            self._x_impulses_int[:, np.newaxis],
            self._x_impulses_frac[:, np.newaxis],
        )
        self._set_x_traces(x_traces)

        ts_offset = self._within_epoch_time_step()
        self.tx[s_in] = ts_offset

    def _record_post_spike_times(self, s_in_bap: np.ndarray) -> None:
        """Record within-epoch spiking times of pre- and post-synaptic neurons.

        If more a single pre- or post-synaptic neuron spikes more than once,
        the corresponding trace is updated by its trace impulse value.

        Parameters
        ----------
        s_in_bap : ndarray
            Post-synaptic spikes.
        """
        self.y0[s_in_bap] = True
        multi_spike_y = self.ty > 0 & s_in_bap

        y_traces = self._y_traces
        y_traces[:, multi_spike_y] = self._add_impulse(
            y_traces[:, multi_spike_y],
            self._y_random.random_impulse_addition,
            self._y_impulses_int[:, np.newaxis],
            self._y_impulses_frac[:, np.newaxis],
        )
        self._set_y_traces(y_traces)

        ts_offset = self._within_epoch_time_step()
        self.ty[s_in_bap] = ts_offset

    def _update_trace_randoms(self) -> None:
        """Update trace random generators."""
        self._x_random.advance()
        self._y_random.advance()

    def _update_synaptic_variable_random(self) -> None:
        """Update synaptic variable random generators."""
        self._conn_var_random.advance()

    def _extract_applier_args(self) -> typing.Dict[str, np.ndarray]:
        """Extracts arguments for the LearningRuleApplierFloat.

        "shape" is a tuple, shape of this Connection Process.
        "u" is a scalar.
        "np" is a reference to numpy as it is needed for the evaluation of
        "np.sign()" types of call inside the applier string.

        Shapes of numpy array args:
        "x0": (1, num_neurons_pre)
        "y0": (num_neurons_post, 1)
        "weights":  (num_neurons_post, num_neurons_pre)
        "tag_2": (num_neurons_post, num_neurons_pre)
        "tag_1": (num_neurons_post, num_neurons_pre)
        "x_traces": (3, 2, num_neurons_post, num_neurons_pre)
        "y_traces": (3, 2, num_neurons_post, num_neurons_pre)

        "x_traces" is of shape (3, 2, num_neurons_post, num_neurons_pre) with:
        First dimension representing the within-epoch time step at which the
        trace is evaluated (tx, ty, t_epoch).
        Second dimension representing the trace that is evaluated
        (x1, x2).

        "y_traces" is of shape (3, 3, num_neurons_post, num_neurons_pre) with:
        First dimension representing the within-epoch time step at which the
        trace is evaluated (tx, ty, t_epoch).
        Second dimension representing the trace that is evaluated
        (y1, y2, y3).
        """
        # Shape: (3, 2, num_post_neurons, num_pre_neurons)
        # Shape of active_x_traces_per_dependency : (3, 2) ->
        # (3, 2, 1, 1)
        active_x_traces_per_dep_broad = np.broadcast_to(
            self._active_x_traces_per_dependency[:, :, np.newaxis, np.newaxis],
            self._shape_x_traces_per_dep_broad,
        )

        # Shape: (3, 3, num_post_neurons, num_pre_neurons)
        # Shape of active_y_traces_per_dependency : (3, 3) ->
        # (3, 3, 1, 1)
        active_y_traces_per_dep_broad = np.broadcast_to(
            self._active_y_traces_per_dependency[:, :, np.newaxis, np.newaxis],
            self._shape_y_traces_per_dep_broad,
        )

        # Shape x0: (num_pre_neurons, ) -> (1, num_pre_neurons)
        # Shape y0: (num_post_neurons, ) -> (num_post_neurons, 1)
        # Shape weights: (num_post_neurons, num_pre_neurons)
        # Shape tag_2: (num_post_neurons, num_pre_neurons)
        # Shape tag_1: (num_post_neurons, num_pre_neurons)
        applier_args = {
            "shape": self._shape,
            "x0": np.broadcast_to(self.x0[np.newaxis, :], self._shape),
            "y0": np.broadcast_to(self.y0[:, np.newaxis], self._shape),
            "weights": self.weights,
            "tag_2": self.tag_2,
            "tag_1": self.tag_1,
            "u": 0,
        }

        if self._learning_rule.decimate_exponent is not None:
            k = self._learning_rule.decimate_exponent
            u = (
                1
                if int(self.time_step / self._learning_rule.t_epoch) % 2 ^ k
                == 0
                else 0
            )

            # Shape: (0, )
            applier_args["u"] = u

        # Shape: (3, 2, num_post_neurons, num_pre_neurons)
        # Shape of tx : (num_pre_neurons, ) ->
        # (1, 1, 1, num_pre_neurons)
        t_spikes_x = np.where(
            active_x_traces_per_dep_broad,
            self.tx[np.newaxis, np.newaxis, np.newaxis, :],
            0,
        )
        # Shape: (3, 3, num_post_neurons, num_pre_neurons)
        # Shape of ty : (num_post_neurons, ) ->
        # (1, 1, num_post_neurons, 1)
        t_spikes_y = np.where(
            active_y_traces_per_dep_broad,
            self.ty[np.newaxis, np.newaxis, :, np.newaxis],
            0,
        )

        # Shape: (3, 5, num_post_neurons, num_pre_neurons)
        # Shape of t_eval[0, :, :, :] : (5, num_post_neurons, num_pre_neurons)
        # Shape of tx : (num_pre_neurons, ) ->
        # (1, 1, num_pre_neurons)
        # Shape of ty : (num_post_neurons, ) ->
        # (1, num_post_neurons, 1)
        t_eval = np.zeros(self._shape_traces_per_dep_broad, dtype=int)
        t_eval[0, :, :, :] = self.tx[np.newaxis, np.newaxis, :]
        t_eval[1, :, :, :] = self.ty[np.newaxis, :, np.newaxis]
        t_eval[2, :, :, :] = self._learning_rule.t_epoch

        # Shape: (3, 2, num_post_neurons, num_pre_neurons)
        # Shape of _x_traces: (2, num_pre_neurons) ->
        # (1, 2, 1, num_pre_neurons)
        x_traces = np.where(
            active_x_traces_per_dep_broad,
            self._x_traces[np.newaxis, :, np.newaxis, :],
            0,
        )
        # Shape: (3, 3, num_post_neurons, num_pre_neurons)
        # Shape of _y_traces: (3, num_post_neurons) ->
        # (1, 3, 1, num_post_neurons)
        y_traces = np.where(
            active_y_traces_per_dep_broad,
            self._y_traces[np.newaxis, :, :, np.newaxis],
            0,
        )

        # Shape: (3, 2, num_post_neurons, num_pre_neurons)
        # Shape of t_spikes_x: (3, 2, num_post_neurons, num_pre_neurons)
        # Shape of t_eval: (3, 2, num_post_neurons, num_pre_neurons)
        # Shape of x_impulses_int: (1, 2, 1, 1)
        # Shape of x_impulses_frac: (1, 2, 1, 1)
        # Shape of x_taus: (1, 2, 1, 1)
        evaluated_x_traces = self._evaluate_trace(
            x_traces,
            t_spikes_x,
            t_eval[:, :2, :, :],
            self._x_impulses_int[np.newaxis, :, np.newaxis, np.newaxis],
            self._x_impulses_frac[np.newaxis, :, np.newaxis, np.newaxis],
            self._x_taus[np.newaxis, :, np.newaxis, np.newaxis],
            self._x_random,
        )
        # Shape: (3, 3, num_post_neurons, num_pre_neurons)
        # Shape of t_spikes_y: (3, 3, num_post_neurons, num_pre_neurons)
        # Shape of t_eval: (3, 3, num_post_neurons, num_pre_neurons)
        # Shape of y_impulses_int: (1, 3, 1, 1)
        # Shape of y_impulses_frac: (1, 3, 1, 1)
        # Shape of y_taus: (1, 3, 1, 1)
        evaluated_y_traces = self._evaluate_trace(
            y_traces,
            t_spikes_y,
            t_eval[:, 2:, :, :],
            self._y_impulses_int[np.newaxis, :, np.newaxis, np.newaxis],
            self._y_impulses_frac[np.newaxis, :, np.newaxis, np.newaxis],
            self._y_taus[np.newaxis, :, np.newaxis, np.newaxis],
            self._y_random,
        )

        # Shape: (3, 2, num_post_neurons, num_pre_neurons)
        applier_args["x_traces"] = evaluated_x_traces
        # Shape: (3, 3, num_post_neurons, num_pre_neurons)
        applier_args["y_traces"] = evaluated_y_traces

        return applier_args

    @staticmethod
    def _stochastic_round_synaptic_variable(
        synaptic_variable_name: str,
        synaptic_variable_values: np.ndarray,
        random: float,
    ) -> np.ndarray:
        """Stochastically round synaptic variable after learning rule
        application.

        Parameters
        ----------
        synaptic_variable_name: str
            Synaptic variable name.
        synaptic_variable_values: ndarray
            Synaptic variable values to stochastically round.

        Returns
        ----------
        result : ndarray
            Stochastically rounded synaptic variable values.
        """
        exp_mant = 2 ** (W_ACCUMULATOR_U - W_SYN_VAR_U[synaptic_variable_name])

        integer_part = synaptic_variable_values / exp_mant
        fractional_part = integer_part % 1

        integer_part = np.floor(integer_part)
        integer_part = stochastic_round(integer_part, random, fractional_part)
        result = (integer_part * exp_mant).astype(
            synaptic_variable_values.dtype
        )

        return result

    def _saturate_synaptic_variable_accumulator(
        self, synaptic_variable_name: str, synaptic_variable_values: np.ndarray
    ) -> np.ndarray:
        """Saturate synaptic variable accumulator.

        Checks that sign is valid.

        Parameters
        ----------
        synaptic_variable_name: str
            Synaptic variable name.
        synaptic_variable_values: ndarray
            Synaptic variable values to saturate.

        Returns
        ----------
        result : ndarray
            Saturated synaptic variable values.
        """
        # Weights
        if synaptic_variable_name == "weights":
            if self.sign_mode == SignMode.MIXED:
                return synaptic_variable_values
            elif self.sign_mode == SignMode.EXCITATORY:
                return np.maximum(0, synaptic_variable_values)
            elif self.sign_mode == SignMode.INHIBITORY:
                return np.minimum(0, synaptic_variable_values)
        # Delays
        elif synaptic_variable_name == "tag_2":
            return np.maximum(0, synaptic_variable_values)
        # Tags
        elif synaptic_variable_name == "tag_1":
            return synaptic_variable_values
        else:
            raise ValueError(
                f"synaptic_variable_name can be 'weights', "
                f"'tag_1', or 'tag_2'."
                f"Got {synaptic_variable_name=}."
            )

    def _saturate_synaptic_variable(
        self, synaptic_variable_name: str, synaptic_variable_values: np.ndarray
    ) -> np.ndarray:
        """Saturate synaptic variable.

        Checks that synaptic variable values is between bounds set by
        the hardware.

        Parameters
        ----------
        synaptic_variable_name: str
            Synaptic variable name.
        synaptic_variable_values: ndarray
            Synaptic variable values to saturate.

        Returns
        ----------
        result : ndarray
            Saturated synaptic variable values.
        """
        # Weights
        if synaptic_variable_name == "weights":
            return clip_weights(
                synaptic_variable_values,
                sign_mode=self.sign_mode,
                num_bits=W_WEIGHTS_U,
            )
        # Delays
        elif synaptic_variable_name == "tag_2":
            return np.clip(
                synaptic_variable_values, a_min=0, a_max=2**W_TAG_2_U - 1
            )
        # Tags
        elif synaptic_variable_name == "tag_1":
            return np.clip(
                synaptic_variable_values,
                a_min=-(2**W_TAG_1_U) - 1,
                a_max=2**W_TAG_1_U - 1,
            )
        else:
            raise ValueError(
                f"synaptic_variable_name can be 'weights', "
                f"'tag_1', or 'tag_2'."
                f"Got {synaptic_variable_name=}."
            )

    def _apply_learning_rules(self) -> None:
        """Update all synaptic variables according to the
        LearningRuleApplier representation of their corresponding
        learning rule."""
        applier_args = self._extract_applier_args()

        for syn_var_name, lr_applier in self._learning_rule_appliers.items():
            syn_var = getattr(self, syn_var_name).copy()
            syn_var = np.left_shift(
                syn_var, W_ACCUMULATOR_S - W_SYN_VAR_S[syn_var_name]
            )
            syn_var = lr_applier.apply(syn_var, **applier_args)
            syn_var = self._saturate_synaptic_variable_accumulator(
                syn_var_name, syn_var
            )
            syn_var = self._stochastic_round_synaptic_variable(
                syn_var_name,
                syn_var,
                self._conn_var_random.random_stochastic_round,
            )
            syn_var = np.right_shift(
                syn_var, W_ACCUMULATOR_S - W_SYN_VAR_S[syn_var_name]
            )

            syn_var = self._saturate_synaptic_variable(syn_var_name, syn_var)
            setattr(self, syn_var_name, syn_var)

    @staticmethod
    def _add_impulse(
        trace_values: np.ndarray,
        random: int,
        impulses_int: np.ndarray,
        impulses_frac: np.ndarray,
    ) -> np.ndarray:
        """Add trace impulse impulse value and stochastically round
        the result.

        Parameters
        ----------
        trace_values : np.ndarray
            Trace values before impulse addition.
        random : int
            Randomly generated number.
        impulses_int: np.ndarray
            Trace impulses integer part.
        impulses_frac: np.ndarray
            Trace impulses fractional part.

        Returns
        ----------
        trace_new : np.ndarray
            Trace values before impulse addition and stochastic rounding.
        """
        trace_new = trace_values + impulses_int
        trace_new = stochastic_round(trace_new, random, impulses_frac)
        trace_new = np.clip(trace_new, a_min=0, a_max=2**W_TRACE - 1)

        return trace_new

    @staticmethod
    def _decay_trace(
        trace_values: np.ndarray, t: np.ndarray, taus: np.ndarray, random: float
    ) -> np.ndarray:
        """Stochastically decay trace to a given within-epoch time step.

        Parameters
        ----------
        trace_values : ndarray
            Trace values to decay.
        t : np.ndarray
            Time steps to advance.
        taus : int
            Trace decay time constant
        random: float
            Randomly generated number.

        Returns
        ----------
        result : ndarray
            Decayed trace values.
        """
        integer_part = np.exp(-t / taus) * trace_values
        fractional_part = integer_part % 1

        integer_part = np.floor(integer_part)
        result = stochastic_round(integer_part, random, fractional_part)

        return result

    def _evaluate_trace(
        self,
        trace_values: np.ndarray,
        t_spikes: np.ndarray,
        t_eval: np.ndarray,
        trace_impulses_int: np.ndarray,
        trace_impulses_frac: np.ndarray,
        trace_taus: np.ndarray,
        trace_random: TraceRandom,
    ) -> np.ndarray:
        """Evaluate a trace at given within-epoch time steps, given
        within-epoch spike timings.

        (1) If t_spikes > 0, stochastic decay to t_spikes,
        stochastic addition of trace impulse value, stochastic decay to t_eval.

        (2) If t_spikes == 0, stochastic decay to t_eval.

        Parameters
        ----------
        trace_values : ndarray
            Trace values at the beginning of the epoch.
        t_eval: ndarray
            Within-epoch evaluation time steps.
        t_spikes : ndarray
            Within-epoch spike timings.
        trace_impulses_int: ndarray
            Trace impulse values, integer part.
        trace_impulses_frac: ndarray
            Trace impulse values, fractional part.
        trace_taus: ndarray
            Trace decay time constants.
        trace_random: TraceRandom
            Trace random generator.

        Returns
        ----------
        result : ndarray
            Evaluated trace values.
        """
        broad_impulses_int = np.broadcast_to(
            trace_impulses_int, trace_values.shape
        )
        broad_impulses_frac = np.broadcast_to(
            trace_impulses_frac, trace_values.shape
        )
        broad_taus = np.broadcast_to(trace_taus, trace_values.shape)

        t_diff = t_eval - t_spikes

        decay_only = ((t_spikes == 0) | (t_diff < 0)) & (broad_taus > 0)
        decay_spike_decay = (t_spikes != 0) & (t_diff >= 0) & (broad_taus > 0)

        result = trace_values.copy()

        result[decay_only] = self._decay_trace(
            trace_values[decay_only],
            t_eval[decay_only],
            broad_taus[decay_only],
            trace_random.random_trace_decay,
        )

        result[decay_spike_decay] = self._decay_trace(
            result[decay_spike_decay],
            t_spikes[decay_spike_decay],
            broad_taus[decay_spike_decay],
            trace_random.random_trace_decay,
        )

        result[decay_spike_decay] = self._add_impulse(
            result[decay_spike_decay],
            trace_random.random_impulse_addition,
            broad_impulses_int[decay_spike_decay],
            broad_impulses_frac[decay_spike_decay],
        )

        result[decay_spike_decay] = self._decay_trace(
            result[decay_spike_decay],
            t_diff[decay_spike_decay],
            broad_taus[decay_spike_decay],
            trace_random.random_trace_decay,
        )

        return result

    def _update_traces(self) -> None:
        """Update all traces at the end of the learning epoch."""
        # Shape: (2, num_pre_neurons)
        active_x_traces_broad = np.broadcast_to(
            self._active_x_traces[:, np.newaxis], self._shape_x_traces
        )
        # Shape: (3, num_post_neurons)
        active_y_traces_broad = np.broadcast_to(
            self._active_y_traces[:, np.newaxis], self._shape_y_traces
        )

        # Shape: (2, num_pre_neurons)
        t_spikes_x = np.where(active_x_traces_broad, self.tx, 0)
        # Shape: (3, num_post_neurons)
        t_spikes_y = np.where(active_y_traces_broad, self.ty, 0)

        # Shape: (2, num_pre_neurons)
        t_eval_x = np.where(
            active_x_traces_broad, self._learning_rule.t_epoch, 0
        )
        # Shape: (3, num_post_neurons)
        t_eval_y = np.where(
            active_y_traces_broad, self._learning_rule.t_epoch, 0
        )

        # Shape: (2, num_pre_neurons)
        # Shape of _x_impulses and _x_taus: (2, ) -> (2, 1)
        self._set_x_traces(
            self._evaluate_trace(
                self._x_traces,
                t_spikes_x,
                t_eval_x,
                self._x_impulses_int[:, np.newaxis],
                self._x_impulses_frac[:, np.newaxis],
                self._x_taus[:, np.newaxis],
                self._x_random,
            )
        )
        # Shape: (3, num_post_neurons)
        # Shape of _x_impulses and _x_taus: (3, ) -> (3, 1)
        self._set_y_traces(
            self._evaluate_trace(
                self._y_traces,
                t_spikes_y,
                t_eval_y,
                self._y_impulses_int[:, np.newaxis],
                self._y_impulses_frac[:, np.newaxis],
                self._y_taus[:, np.newaxis],
                self._y_random,
            )
        )

    def run_spk(self, s_in) -> None:
        """
        Overrides the Connection Model run_spk function to
        receive and update y2 and y3 traces.
        """
        self._record_pre_spike_times(s_in)

        s_in_bap = self.s_in_bap.recv().astype(bool)
        y2 = self.s_in_y2.recv()
        y3 = self.s_in_y3.recv()

        self._record_post_spike_times(s_in_bap)

        y_traces = self._y_traces
        y_traces[1, :] = y2
        y_traces[2, :] = y3
        self._set_y_traces(y_traces)


class PlasticConnectionModelFloat(PlasticConnection):
    """Floating-point implementation of the Connection Process

    This ProcessModel constitutes a behavioral implementation of Loihi synapses
    written in Python, executing on CPU, and operating in floating-point
    arithmetic.

    To summarize the behavior:

    Spiking phase:
    run_spk:

        (1) (Dense) Send activations from past time step to post-synaptic
        neuron Process.
        (2) (Dense) Compute activations to be sent on next time step.
        (3) (Dense) Receive spikes from pre-synaptic neuron Process.
        (4) (Dense) Record within-epoch pre-synaptic spiking time.
        Update pre-synaptic traces if more than one spike during the epoch.
        (5) Receive spikes from post-synaptic neuron Process.
        (6) Record within-epoch pre-synaptic spiking time.
        Update pre-synaptic traces if more than one spike during the epoch.

    Learning phase:
    run_lrn:

        (1) Compute updates for each active synaptic variable,
        according to associated learning rule,
        based on the state of Vars representing dependencies and factors.
        (2) Update traces based on within-epoch spiking times and trace
        configuration parameters (impulse, decay).
        (3) Reset within-epoch spiking times and dependency Vars

    Note: The synaptic variable tag_2 currently DOES NOT induce synaptic
    delay in this connections Process. It can be adapted according to its
    learning rule (learned), but it will not affect synaptic activity.

    Parameters
    ----------
    proc_params: dict
        Parameters from the ProcessModel
    """

    # Learning Ports
    s_in_bap: PyInPort = LavaPyType(PyInPort.VEC_DENSE, bool)
    s_in_y2: PyInPort = LavaPyType(PyInPort.VEC_DENSE, float)
    s_in_y3: PyInPort = LavaPyType(PyInPort.VEC_DENSE, float)

    # Learning Vars
    x0: np.ndarray = LavaPyType(np.ndarray, bool)
    tx: np.ndarray = LavaPyType(np.ndarray, int, precision=6)
    x1: np.ndarray = LavaPyType(np.ndarray, float)
    x2: np.ndarray = LavaPyType(np.ndarray, float)

    y0: np.ndarray = LavaPyType(np.ndarray, bool)
    ty: np.ndarray = LavaPyType(np.ndarray, int, precision=6)
    y1: np.ndarray = LavaPyType(np.ndarray, float)
    y2: np.ndarray = LavaPyType(np.ndarray, float)
    y3: np.ndarray = LavaPyType(np.ndarray, float)

    tag_2: np.ndarray = LavaPyType(np.ndarray, float)
    tag_1: np.ndarray = LavaPyType(np.ndarray, float)

    def _store_impulses_and_taus(self) -> None:
        """Build and store integer ndarrays representing x and y
        impulses and taus."""
        self._x_impulses = np.array(
            [self._learning_rule.x1_impulse, self._learning_rule.x2_impulse]
        )
        self._x_taus = np.array(
            [self._learning_rule.x1_tau, self._learning_rule.x2_tau]
        )

        self._y_impulses = np.array(
            [
                self._learning_rule.y1_impulse,
                self._learning_rule.y2_impulse,
                self._learning_rule.y3_impulse,
            ]
        )
        self._y_taus = np.array(
            [
                self._learning_rule.y1_tau,
                self._learning_rule.y2_tau,
                self._learning_rule.y3_tau,
            ]
        )

    def _init_randoms(self):
        pass

    def _create_learning_rule_applier(
        self, product_series: ProductSeries
    ) -> AbstractLearningRuleApplier:
        return LearningRuleApplierFloat(product_series)

    def _update_trace_randoms(self) -> None:
        y2 = self.s_in_y2.recv()
        y3 = self.s_in_y3.recv()

        y_traces = self._y_traces
        y_traces[1, :] = y2
        y_traces[2, :] = y3
        self._set_y_traces(y_traces)

    def _update_synaptic_variable_random(self) -> None:
        pass

    def _record_pre_spike_times(self, s_in: np.ndarray) -> None:
        """Record within-epoch spiking times of pre-synaptic neurons.

        If more a single pre-synaptic neuron spikes more than once,
        the corresponding trace is updated by its trace impulse value.

        Parameters
        ----------
        s_in : ndarray
            Pre-synaptic spikes.
        """

        self.x0[s_in] = True
        multi_spike_x = self.tx > 0 & s_in

        x_traces = self._x_traces
        x_traces[:, multi_spike_x] += self._x_impulses[:, np.newaxis]
        self._set_x_traces(x_traces)

        ts_offset = self._within_epoch_time_step()
        self.tx[s_in] = ts_offset

    def _record_post_spike_times(self, s_in_bap: np.ndarray) -> None:
        """Record within-epoch spiking times of post-synaptic neurons.

        If more a single post-synaptic neuron spikes more than once,
        the corresponding trace is updated by its trace impulse value.

        Parameters
        ----------
        s_in_bap : ndarray
            Post-synaptic spikes.
        """

        self.y0[s_in_bap] = True
        multi_spike_y = self.ty > 0 & s_in_bap

        y_traces = self._y_traces
        y_traces[:, multi_spike_y] += self._y_impulses[:, np.newaxis]
        self._set_y_traces(y_traces)

        ts_offset = self._within_epoch_time_step()
        self.ty[s_in_bap] = ts_offset

    def _apply_learning_rules(self) -> None:
        """Update all synaptic variables according to the
        LearningRuleApplier representation of their corresponding
        learning rule."""
        applier_args = self._extract_applier_args()

        for syn_var_name, lr_applier in self._learning_rule_appliers.items():
            syn_var = getattr(self, syn_var_name).copy()
            syn_var = lr_applier.apply(syn_var, **applier_args)
            syn_var = self._saturate_synaptic_variable(syn_var_name, syn_var)
            setattr(self, syn_var_name, syn_var)

    def _extract_applier_args(self) -> dict:
        """Extracts arguments for the LearningRuleApplierFloat.

        "u" is a scalar.
        "np" is a reference to numpy as it is needed for the evaluation of
        "np.sign()" types of call inside the applier string.

        Shapes of numpy array args:
        "x0": (1, num_neurons_pre)
        "y0": (num_neurons_post, 1)
        "weights":  (num_neurons_post, num_neurons_pre)
        "tag_2": (num_neurons_post, num_neurons_pre)
        "tag_1": (num_neurons_post, num_neurons_pre)
        "traces": (3, 5, num_neurons_post, num_neurons_pre)

        "traces" is of shape (3, 5, num_neurons_post, num_neurons_pre) with:
        First dimension representing the within-epoch time step at which the
        trace is evaluated (tx, ty, t_epoch).
        Second dimension representing the trace that is evaluated
        (x1, x2, y1, y2, y3).
        """
        # Shape: (3, 2, num_post_neurons, num_pre_neurons)
        # Shape of active_x_traces_per_dependency : (3, 2) ->
        # (3, 2, 1, 1)
        active_x_traces_per_dep_broad = np.broadcast_to(
            self._active_x_traces_per_dependency[:, :, np.newaxis, np.newaxis],
            self._shape_x_traces_per_dep_broad,
        )

        # Shape: (3, 3, num_post_neurons, num_pre_neurons)
        # Shape of active_y_traces_per_dependency : (3, 3) ->
        # (3, 3, 1, 1)
        active_y_traces_per_dep_broad = np.broadcast_to(
            self._active_y_traces_per_dependency[:, :, np.newaxis, np.newaxis],
            self._shape_y_traces_per_dep_broad,
        )

        # Shape x0: (num_pre_neurons, ) -> (1, num_pre_neurons)
        # Shape y0: (num_post_neurons, ) -> (num_post_neurons, 1)
        # Shape weights: (num_post_neurons, num_pre_neurons)
        # Shape tag_2: (num_post_neurons, num_pre_neurons)
        # Shape tag_1: (num_post_neurons, num_pre_neurons)
        applier_args = {
            "x0": self.x0[np.newaxis, :],
            "y0": self.y0[:, np.newaxis],
            "weights": self.weights,
            "tag_2": self.tag_2,
            "tag_1": self.tag_1,
            "u": 0,
            # Adding numpy to applier args to be able to use it for sign method
            "np": np,
        }

        if self._learning_rule.decimate_exponent is not None:
            k = self._learning_rule.decimate_exponent
            u = (
                1
                if int(self.time_step / self._learning_rule.t_epoch) % 2 ^ k
                == 0
                else 0
            )

            # Shape: (0, )
            applier_args["u"] = u

        # Shape: (3, 2, num_post_neurons, num_pre_neurons)
        # Shape of tx : (num_pre_neurons, ) ->
        # (1, 1, 1, num_pre_neurons)
        t_spikes_x = np.where(
            active_x_traces_per_dep_broad,
            self.tx[np.newaxis, np.newaxis, np.newaxis, :],
            0,
        )
        # Shape: (3, 3, num_post_neurons, num_pre_neurons)
        # Shape of ty : (num_post_neurons, ) ->
        # (1, 1, num_post_neurons, 1)
        t_spikes_y = np.where(
            active_y_traces_per_dep_broad,
            self.ty[np.newaxis, np.newaxis, :, np.newaxis],
            0,
        )

        # Shape: (3, 5, num_post_neurons, num_pre_neurons)
        # Shape of t_eval[0, :, :, :] : (5, num_post_neurons, num_pre_neurons)
        # Shape of tx : (num_pre_neurons, ) ->
        # (1, 1, num_pre_neurons)
        # Shape of ty : (num_post_neurons, ) ->
        # (1, num_post_neurons, 1)
        t_eval = np.zeros(self._shape_traces_per_dep_broad, dtype=int)
        t_eval[0, :, :, :] = self.tx[np.newaxis, np.newaxis, :]
        t_eval[1, :, :, :] = self.ty[np.newaxis, :, np.newaxis]
        t_eval[2, :, :, :] = self._learning_rule.t_epoch

        # Shape: (3, 2, num_post_neurons, num_pre_neurons)
        # Shape of _x_traces: (2, num_pre_neurons) ->
        # (1, 2, 1, num_pre_neurons)
        x_traces = np.where(
            active_x_traces_per_dep_broad,
            self._x_traces[np.newaxis, :, np.newaxis, :],
            0.0,
        )
        # Shape: (3, 3, num_post_neurons, num_pre_neurons)
        # Shape of _y_traces: (3, num_post_neurons) ->
        # (1, 3, 1, num_post_neurons)
        y_traces = np.where(
            active_y_traces_per_dep_broad,
            self._y_traces[np.newaxis, :, :, np.newaxis],
            0.0,
        )
        # Shape: (3, 5, num_post_neurons, num_pre_neurons)
        # Shape of concat(x_traces, y_traces):
        # (3, 5, num_post_neurons, num_pre_neurons)
        # Shape of t_eval: (3, 5, num_post_neurons, num_pre_neurons)
        # Shape of concat(t_spikes_x, t_spikes_y):
        # (3, 5, num_post_neurons, num_pre_neurons)
        # Shape of concat(_x_impulses, _y_impulses) and _taus:
        # (5, ) -> (1, 5, 1, 1)
        evaluated_traces = self._evaluate_trace(
            np.concatenate((x_traces, y_traces), axis=1),
            np.concatenate((t_spikes_x, t_spikes_y), axis=1),
            t_eval,
            np.concatenate((self._x_impulses, self._y_impulses), axis=0)[
                np.newaxis, :, np.newaxis, np.newaxis
            ],
            np.concatenate((self._x_taus, self._y_taus), axis=0)[
                np.newaxis, :, np.newaxis, np.newaxis
            ],
        )

        # Shape: (3, 5, num_post_neurons, num_pre_neurons)
        applier_args["traces"] = evaluated_traces

        return applier_args

    def _evaluate_trace(
        self,
        trace_values: np.ndarray,
        t_spikes: np.ndarray,
        t_eval: np.ndarray,
        trace_impulses: np.ndarray,
        trace_taus: np.ndarray,
    ) -> np.ndarray:
        """Evaluate a trace at given within-epoch time steps, given
        within-epoch spike timings.

        (1) If t_spikes > 0, decay to t_spikes,
        addition of trace impulse value, decay to t_eval.

        (2) If t_spikes == 0, decay to t_eval.

        Parameters
        ----------
        trace_values : ndarray
            Trace values at the beginning of the epoch.
        t_spikes : ndarray
            Within-epoch spike timings.
        t_eval: ndarray
            Within-epoch evaluation time steps.
        trace_impulses: ndarray
            Trace impulse values.
        trace_taus: ndarray
            Trace decay time constants.

        Returns
        ----------
        result : ndarray
            Evaluated trace values.
        """
        broad_impulses = np.broadcast_to(trace_impulses, trace_values.shape)
        broad_taus = np.broadcast_to(trace_taus, trace_values.shape)

        t_diff = t_eval - t_spikes

        decay_only = ((t_spikes == 0) | (t_diff < 0)) & (broad_taus > 0)
        decay_spike_decay = (t_spikes != 0) & (t_diff >= 0) & (broad_taus > 0)

        result = trace_values.copy()

        result[decay_only] = self._decay_trace(
            trace_values[decay_only], t_eval[decay_only], broad_taus[decay_only]
        )

        result[decay_spike_decay] = self._decay_trace(
            result[decay_spike_decay],
            t_spikes[decay_spike_decay],
            broad_taus[decay_spike_decay],
        )

        result[decay_spike_decay] += broad_impulses[decay_spike_decay]

        result[decay_spike_decay] = self._decay_trace(
            result[decay_spike_decay],
            t_diff[decay_spike_decay],
            broad_taus[decay_spike_decay],
        )

        return result

    @staticmethod
    def _decay_trace(
        trace_values: np.ndarray, t: np.ndarray, taus: np.ndarray
    ) -> np.ndarray:
        """Decay trace to a given within-epoch time step.

        Parameters
        ----------
        trace_values : ndarray
            Trace values to decay.
        t : np.ndarray
            Time steps to advance.
        taus : int
            Trace decay time constant

        Returns
        ----------
        result : ndarray
            Decayed trace values.

        """
        return np.exp(-t / taus) * trace_values

    def _saturate_synaptic_variable(
        self, synaptic_variable_name: str, synaptic_variable_values: np.ndarray
    ) -> np.ndarray:
        """Saturate synaptic variable.

        Parameters
        ----------
        synaptic_variable_name: str
            Synaptic variable name.
        synaptic_variable_values: ndarray
            Synaptic variable values to saturate.

        Returns
        ----------
        result : ndarray
            Saturated synaptic variable values.
        """
        # Weights and Tags
        if synaptic_variable_name == "weights":
            if self.sign_mode == SignMode.MIXED:
                return synaptic_variable_values
            elif self.sign_mode == SignMode.EXCITATORY:
                return np.maximum(0, synaptic_variable_values)
            elif self.sign_mode == SignMode.INHIBITORY:
                return np.minimum(0, synaptic_variable_values)
        # Delays
        elif synaptic_variable_name == "tag_1":
            return synaptic_variable_values
        elif synaptic_variable_name == "tag_2":
            return np.maximum(0, synaptic_variable_values)
        else:
            raise ValueError(
                f"synaptic_variable_name can be 'weights', "
                f"'tag_1', or 'tag_2'."
                f"Got {synaptic_variable_name=}."
            )

    def _update_traces(self) -> None:
        """Update all traces at the end of the learning epoch."""
        # Shape: (2, num_pre_neurons)
        active_x_traces_broad = np.broadcast_to(
            self._active_x_traces[:, np.newaxis], self._shape_x_traces
        )
        # Shape: (3, num_post_neurons)
        active_y_traces_broad = np.broadcast_to(
            self._active_y_traces[:, np.newaxis], self._shape_y_traces
        )

        # Shape: (2, num_pre_neurons)
        t_spikes_x = np.where(active_x_traces_broad, self.tx, 0)
        # Shape: (3, num_post_neurons)
        t_spikes_y = np.where(active_y_traces_broad, self.ty, 0)

        # Shape: (2, num_pre_neurons)
        t_eval_x = np.where(
            active_x_traces_broad, self._learning_rule.t_epoch, 0
        )
        # Shape: (3, num_post_neurons)
        t_eval_y = np.where(
            active_y_traces_broad, self._learning_rule.t_epoch, 0
        )

        # Shape: (2, num_pre_neurons)
        # Shape of _x_impulses and _x_taus: (2, ) -> (2, 1)
        self._set_x_traces(
            self._evaluate_trace(
                self._x_traces,
                t_spikes_x,
                t_eval_x,
                self._x_impulses[:, np.newaxis],
                self._x_taus[:, np.newaxis],
            )
        )
        # Shape: (3, num_post_neurons)
        # Shape of _x_impulses and _x_taus: (3, ) -> (3, 1)
        self._set_y_traces(
            self._evaluate_trace(
                self._y_traces,
                t_spikes_y,
                t_eval_y,
                self._y_impulses[:, np.newaxis],
                self._y_taus[:, np.newaxis],
            )
        )

    def run_spk(self, s_in) -> None:
        """
        Overrides the Connection Model run_spk function to
        receive and update y2 and y3 traces.
        """
        self._record_pre_spike_times(s_in)

        s_in_bap = self.s_in_bap.recv().astype(bool)
        y2 = self.s_in_y2.recv()
        y3 = self.s_in_y3.recv()

        self._record_post_spike_times(s_in_bap)

        y_traces = self._y_traces
        y_traces[1, :] = y2
        y_traces[2, :] = y3
        self._set_y_traces(y_traces)

        <|MERGE_RESOLUTION|>--- conflicted
+++ resolved
@@ -57,10 +57,6 @@
         # add all necessary ports get access to all learning params
         self._learning_rule: LoihiLearningRule = proc_params["learning_rule"]
         self._shape: typing.Tuple[int, ...] = proc_params["shape"]
-<<<<<<< HEAD
-        # TODO move that somewhere else, if that's really needed! self._graded_input: typing.Optional[bool] = proc_params["graded_input"]
-=======
->>>>>>> fcba198b
 
         self.sign_mode = proc_params.get("sign_mode", SignMode.MIXED)
 
